/*
 * Licensed to the Apache Software Foundation (ASF) under one or more
 * contributor license agreements.  See the NOTICE file distributed with
 * this work for additional information regarding copyright ownership.
 * The ASF licenses this file to You under the Apache License, Version 2.0
 * (the "License"); you may not use this file except in compliance with
 * the License.  You may obtain a copy of the License at
 *
 *    http://www.apache.org/licenses/LICENSE-2.0
 *
 * Unless required by applicable law or agreed to in writing, software
 * distributed under the License is distributed on an "AS IS" BASIS,
 * WITHOUT WARRANTIES OR CONDITIONS OF ANY KIND, either express or implied.
 * See the License for the specific language governing permissions and
 * limitations under the License.
 */

package org.apache.kyuubi.plugin.spark.authz.gen

import org.apache.kyuubi.plugin.spark.authz.OperationType._
import org.apache.kyuubi.plugin.spark.authz.PrivilegeObjectActionType._
import org.apache.kyuubi.plugin.spark.authz.serde._
import org.apache.kyuubi.plugin.spark.authz.serde.TableType._

object TableCommands {
  // table extractors
  val tite = classOf[TableIdentifierTableExtractor]
  val tableNameDesc = TableDesc("tableName", tite)
  val tableIdentDesc = TableDesc("tableIdent", tite)
  val resolvedTableDesc = TableDesc("child", classOf[ResolvedTableTableExtractor])
  val resolvedDbObjectNameDesc =
    TableDesc("child", classOf[ResolvedDbObjectNameTableExtractor])
  val overwriteActionTypeDesc =
    ActionTypeDesc("overwrite", classOf[OverwriteOrInsertActionTypeExtractor])
  val queryQueryDesc = QueryDesc("query")

  val AlterTable = {
    val cmd = "org.apache.spark.sql.catalyst.plans.logical.AlterTable"
    val tableDesc = TableDesc("ident", classOf[IdentifierTableExtractor])
    TableCommandSpec(cmd, Seq(tableDesc), ALTERTABLE_PROPERTIES)
  }

  val AlterTableAddColumns = {
    val cmd = "org.apache.spark.sql.execution.command.AlterTableAddColumnsCommand"
    val columnDesc = ColumnDesc("colsToAdd", classOf[StructFieldSeqColumnExtractor])
    val tableDesc = TableDesc("table", tite, Some(columnDesc))
    TableCommandSpec(cmd, Seq(tableDesc), ALTERTABLE_ADDCOLS)
  }

  val AddColumns = {
    val cmd = "org.apache.spark.sql.catalyst.plans.logical.AddColumns"
    TableCommandSpec(cmd, Seq(resolvedTableDesc), ALTERTABLE_ADDCOLS)
  }

  val AlterColumn = {
    val cmd = "org.apache.spark.sql.catalyst.plans.logical.AlterColumn"
    AddColumns.copy(classname = cmd)
  }

  val DropColumns = {
    val cmd = "org.apache.spark.sql.catalyst.plans.logical.DropColumns"
    AddColumns.copy(classname = cmd)
  }

  val ReplaceColumns = {
    val cmd = "org.apache.spark.sql.catalyst.plans.logical.ReplaceColumns"
    TableCommandSpec(cmd, Seq(resolvedTableDesc), ALTERTABLE_REPLACECOLS)
  }

  val RenameColumn = {
    val cmd = "org.apache.spark.sql.catalyst.plans.logical.RenameColumn"
    TableCommandSpec(cmd, Seq(resolvedTableDesc), ALTERTABLE_RENAMECOL)
  }

  val AlterTableAddPartition = {
    val cmd = "org.apache.spark.sql.execution.command.AlterTableAddPartitionCommand"
    val columnDesc =
      ColumnDesc("partitionSpecsAndLocs", classOf[PartitionLocsSeqColumnExtractor])
    TableCommandSpec(
      cmd,
      Seq(tableNameDesc.copy(columnDesc = Some(columnDesc))),
      ALTERTABLE_ADDPARTS)
  }

  val AlterTableChangeColumn = {
    val cmd = "org.apache.spark.sql.execution.command.AlterTableChangeColumnCommand"
    val columnDesc = ColumnDesc("columnName", classOf[StringColumnExtractor])
    TableCommandSpec(
      cmd,
      Seq(tableNameDesc.copy(columnDesc = Some(columnDesc))),
      ALTERTABLE_REPLACECOLS)
  }

  val AlterTableDropPartition = {
    val cmd = "org.apache.spark.sql.execution.command.AlterTableDropPartitionCommand"
    val columnDesc = ColumnDesc("specs", classOf[PartitionSeqColumnExtractor])
    TableCommandSpec(
      cmd,
      Seq(tableNameDesc.copy(columnDesc = Some(columnDesc))),
      ALTERTABLE_DROPPARTS)
  }

  val AlterTableRename = {
    val cmd = "org.apache.spark.sql.execution.command.AlterTableRenameCommand"

    val oldTableTableTypeDesc =
      TableTypeDesc(
        "oldName",
        classOf[TableIdentifierTableTypeExtractor],
        Seq(TEMP_VIEW))
    val oldTableD = TableDesc(
      "oldName",
      tite,
      tableTypeDesc = Some(oldTableTableTypeDesc))

    TableCommandSpec(cmd, Seq(oldTableD), ALTERTABLE_RENAME)
  }

  // this is for spark 3.1 or below
  val AlterTableRecoverPartitions = {
    val cmd = "org.apache.spark.sql.execution.command.AlterTableRecoverPartitionsCommand"
    TableCommandSpec(cmd, Seq(tableNameDesc), MSCK)
  }

  val RepairTable = {
    val cmd = "org.apache.spark.sql.catalyst.plans.logical.RepairTable"
    TableCommandSpec(cmd, Seq(resolvedTableDesc), MSCK)
  }

  val AlterTableRenamePartition = {
    val cmd = "org.apache.spark.sql.execution.command.AlterTableRenamePartitionCommand"
    val columnDesc = ColumnDesc("oldPartition", classOf[PartitionColumnExtractor])
    TableCommandSpec(
      cmd,
      Seq(tableNameDesc.copy(columnDesc = Some(columnDesc))),
      ALTERTABLE_RENAMEPART)
  }

  val AlterTableSerDeProperties = {
    val cmd = "org.apache.spark.sql.execution.command.AlterTableSerDePropertiesCommand"
    val columnDesc = ColumnDesc("partSpec", classOf[PartitionOptionColumnExtractor])
    TableCommandSpec(
      cmd,
      Seq(tableNameDesc.copy(columnDesc = Some(columnDesc))),
      ALTERTABLE_SERDEPROPERTIES)
  }

  val AlterTableSetLocation = {
    val cmd = "org.apache.spark.sql.execution.command.AlterTableSetLocationCommand"
    val columnDesc = ColumnDesc("partitionSpec", classOf[PartitionOptionColumnExtractor])
    TableCommandSpec(
      cmd,
      Seq(tableNameDesc.copy(columnDesc = Some(columnDesc))),
      ALTERTABLE_LOCATION)
  }

  val AlterTableSetProperties = TableCommandSpec(
    "org.apache.spark.sql.execution.command.AlterTableSetPropertiesCommand",
    Seq(tableNameDesc),
    ALTERTABLE_PROPERTIES)

  val AlterTableUnsetProperties = AlterTableSetProperties.copy(classname =
    "org.apache.spark.sql.execution.command.AlterTableUnsetPropertiesCommand")

  val AlterViewAs = {
    val tableTypeDesc =
      TableTypeDesc("name", classOf[TableIdentifierTableTypeExtractor], Seq("TEMP_VIEW"))

    TableCommandSpec(
      "org.apache.spark.sql.execution.command.AlterViewAsCommand",
      Seq(TableDesc("name", tite, tableTypeDesc = Some(tableTypeDesc))),
      ALTERVIEW_AS,
      Seq(queryQueryDesc))
  }

  val AnalyzeColumn = {
    val cmd = "org.apache.spark.sql.execution.command.AnalyzeColumnCommand"
    val cd1 = ColumnDesc("columnNames", classOf[StringSeqColumnExtractor])
    val cd2 = cd1.copy(fieldExtractor = classOf[StringSeqOptionColumnExtractor])
    val td1 = tableIdentDesc.copy(columnDesc = Some(cd1), isInput = true)
    val td2 = td1.copy(columnDesc = Some(cd2))
    TableCommandSpec(cmd, Seq(td1, td2), ANALYZE_TABLE)
  }

  val AnalyzePartition = {
    val cmd = "org.apache.spark.sql.execution.command.AnalyzePartitionCommand"
    val columnDesc = ColumnDesc("partitionSpec", classOf[PartitionColumnExtractor])
    TableCommandSpec(
      cmd,
      Seq(tableIdentDesc.copy(columnDesc = Some(columnDesc), isInput = true)),
      ANALYZE_TABLE)
  }

  val AnalyzeTable = {
    val cmd = "org.apache.spark.sql.execution.command.AnalyzeTableCommand"
    TableCommandSpec(
      cmd,
      Seq(tableIdentDesc.copy(isInput = true)),
      ANALYZE_TABLE)
  }

  val CreateTableV2 = {
    val cmd = "org.apache.spark.sql.catalyst.plans.logical.CreateTable"
    val tableDesc = TableDesc(
      "tableName",
      classOf[IdentifierTableExtractor],
      catalogDesc = Some(CatalogDesc()))
    TableCommandSpec(cmd, Seq(tableDesc, resolvedDbObjectNameDesc), CREATETABLE)
  }

  val CreateV2Table = {
    val cmd = "org.apache.spark.sql.catalyst.plans.logical.CreateV2Table"
    val tableDesc = TableDesc(
      "tableName",
      classOf[IdentifierTableExtractor],
      catalogDesc = Some(CatalogDesc()))
    TableCommandSpec(cmd, Seq(tableDesc), CREATETABLE)
  }

  val CreateTableAsSelectV2 = {
    val cmd = "org.apache.spark.sql.catalyst.plans.logical.CreateTableAsSelect"
    val tableDesc = TableDesc(
      "tableName",
      classOf[IdentifierTableExtractor],
      catalogDesc = Some(CatalogDesc()))
    TableCommandSpec(
      cmd,
      Seq(tableDesc, resolvedDbObjectNameDesc.copy(fieldName = "left")),
      CREATETABLE_AS_SELECT,
      Seq(queryQueryDesc))
  }

  val CommentOnTable = {
    val cmd = "org.apache.spark.sql.catalyst.plans.logical.CommentOnTable"
    TableCommandSpec(cmd, Seq(resolvedTableDesc), ALTERTABLE_PROPERTIES)
  }

  val AppendDataV2 = {
    val cmd = "org.apache.spark.sql.catalyst.plans.logical.AppendData"
    val actionTypeDesc = ActionTypeDesc(actionType = Some(INSERT))
    val tableDesc =
      TableDesc(
        "table",
        classOf[DataSourceV2RelationTableExtractor],
        actionTypeDesc = Some(actionTypeDesc))
    TableCommandSpec(cmd, Seq(tableDesc), queryDescs = Seq(queryQueryDesc))
  }

  val UpdateTable = {
    val cmd = "org.apache.spark.sql.catalyst.plans.logical.UpdateTable"
    val actionTypeDesc = ActionTypeDesc(actionType = Some(UPDATE))
    val tableDesc =
      TableDesc(
        "table",
        classOf[DataSourceV2RelationTableExtractor],
        actionTypeDesc = Some(actionTypeDesc))
    TableCommandSpec(cmd, Seq(tableDesc), queryDescs = Seq(queryQueryDesc))
  }

  val DeleteFromTable = {
    val cmd = "org.apache.spark.sql.catalyst.plans.logical.DeleteFromTable"
    UpdateTable.copy(classname = cmd)
  }

  val OverwriteByExpression = {
    val cmd = "org.apache.spark.sql.catalyst.plans.logical.OverwriteByExpression"
    val actionTypeDesc = ActionTypeDesc(actionType = Some(INSERT_OVERWRITE))
    val tableDesc =
      TableDesc(
        "table",
        classOf[DataSourceV2RelationTableExtractor],
        actionTypeDesc = Some(actionTypeDesc))
    TableCommandSpec(cmd, Seq(tableDesc), queryDescs = Seq(queryQueryDesc))
  }

  val OverwritePartitionsDynamic = {
    val cmd = "org.apache.spark.sql.catalyst.plans.logical.OverwritePartitionsDynamic"
    OverwriteByExpression.copy(classname = cmd)
  }

  val AddPartitions = {
    val cmd = "org.apache.spark.sql.catalyst.plans.logical.AddPartitions"
    // TODO: add column desc
    val tableDesc = TableDesc("table", classOf[DataSourceV2RelationTableExtractor])
    TableCommandSpec(cmd, Seq(tableDesc), ALTERTABLE_ADDPARTS)
  }

  val DropPartitions = {
    val cmd = "org.apache.spark.sql.catalyst.plans.logical.DropPartitions"
    // TODO: add column desc
    val tableDesc = TableDesc("table", classOf[DataSourceV2RelationTableExtractor])
    TableCommandSpec(cmd, Seq(tableDesc), ALTERTABLE_DROPPARTS)
  }

  val RenamePartitions = {
    val cmd = "org.apache.spark.sql.catalyst.plans.logical.RenamePartitions"
    // TODO: add column desc
    val tableDesc = TableDesc("table", classOf[DataSourceV2RelationTableExtractor])
    TableCommandSpec(cmd, Seq(tableDesc), ALTERTABLE_RENAMEPART)
  }

  val TruncatePartition = {
    val cmd = "org.apache.spark.sql.catalyst.plans.logical.TruncatePartition"
    // TODO: add column desc
    val tableDesc = TableDesc("table", classOf[DataSourceV2RelationTableExtractor])
    TableCommandSpec(cmd, Seq(tableDesc), ALTERTABLE_DROPPARTS)
  }

  val CacheTableAsSelect = {
    val cmd = "org.apache.spark.sql.catalyst.plans.logical.CacheTableAsSelect"
    TableCommandSpec(cmd, Nil, CREATEVIEW, queryDescs = Seq(QueryDesc("plan")))
  }

  val CacheTable = {
    val cmd = "org.apache.spark.sql.execution.command.CacheTableCommand"
    val queryDesc = QueryDesc("plan", classOf[LogicalPlanOptionQueryExtractor])
    TableCommandSpec(cmd, Nil, CREATEVIEW, queryDescs = Seq(queryDesc))
  }

  val CacheTableV2 = {
    val cmd = "org.apache.spark.sql.catalyst.plans.logical.CacheTable"
    TableCommandSpec(cmd, Nil, CREATEVIEW, Seq(QueryDesc("table")))
  }

  val CreateView = {
    val cmd = "org.apache.spark.sql.execution.command.CreateViewCommand"
    val tableTypeDesc = TableTypeDesc(
      "viewType",
      classOf[ViewTypeTableTypeExtractor],
      Seq(TEMP_VIEW, GLOBAL_TEMP_VIEW))
    val tableDesc = TableDesc(
      "name",
      classOf[TableIdentifierTableExtractor],
      tableTypeDesc = Some(tableTypeDesc))
    val queryDesc1 = QueryDesc("plan")
    val queryDesc2 = QueryDesc("child")
    TableCommandSpec(
      cmd,
      Seq(tableDesc),
      CREATEVIEW,
      queryDescs = Seq(queryDesc1, queryDesc2))
  }

  val CreateTempViewUsing = {
    val cmd = "org.apache.spark.sql.execution.datasources.CreateTempViewUsing"
    TableCommandSpec(cmd, Nil, CREATEVIEW)
  }

  val CreateTable = {
    val cmd = "org.apache.spark.sql.execution.datasources.CreateTable"
    val tableDesc = TableDesc("tableDesc", classOf[CatalogTableTableExtractor])
    val queryDesc = QueryDesc("query", "LogicalPlanOptionQueryExtractor")
    TableCommandSpec(cmd, Seq(tableDesc), CREATETABLE, queryDescs = Seq(queryDesc))
  }

  val CreateDataSourceTable = {
    val cmd = "org.apache.spark.sql.execution.command.CreateDataSourceTableCommand"
    val tableDesc = TableDesc("table", classOf[CatalogTableTableExtractor])
    TableCommandSpec(cmd, Seq(tableDesc), CREATETABLE)
  }

  val CreateDataSourceTableAsSelect = {
    val cmd = "org.apache.spark.sql.execution.command.CreateDataSourceTableAsSelectCommand"
    CreateDataSourceTable.copy(
      classname = cmd,
      opType = CREATETABLE_AS_SELECT,
      queryDescs = Seq(queryQueryDesc))
  }

  val CreateHiveTableAsSelect = {
    val cmd = "org.apache.spark.sql.hive.execution.CreateHiveTableAsSelectCommand"
    val columnDesc = ColumnDesc("outputColumnNames", classOf[StringSeqColumnExtractor])
    val tableDesc =
      TableDesc("tableDesc", classOf[CatalogTableTableExtractor], Some(columnDesc))
    val queryDesc = queryQueryDesc
    TableCommandSpec(cmd, Seq(tableDesc), "CREATETABLE_AS_SELECT", queryDescs = Seq(queryDesc))
  }

  val CreateTableLike = {
    val cmd = "org.apache.spark.sql.execution.command.CreateTableLikeCommand"
    val tableDesc1 = TableDesc(
      "targetTable",
      classOf[TableIdentifierTableExtractor],
      setCurrentDatabaseIfMissing = true)
    val tableDesc2 = TableDesc(
      "sourceTable",
      classOf[TableIdentifierTableExtractor],
      isInput = true,
      setCurrentDatabaseIfMissing = true)
    TableCommandSpec(cmd, Seq(tableDesc1, tableDesc2), CREATETABLE)
  }

  val DescribeColumn = {
    val cmd = "org.apache.spark.sql.execution.command.DescribeColumnCommand"
    val columnDesc = ColumnDesc("colNameParts", classOf[StringSeqLastColumnExtractor])
    val tableDesc = TableDesc(
      "table",
      classOf[TableIdentifierTableExtractor],
      Some(columnDesc),
      isInput = true)
    TableCommandSpec(cmd, Seq(tableDesc), DESCTABLE)
  }

  val DescribeTable = {
    val cmd = "org.apache.spark.sql.execution.command.DescribeTableCommand"
    val columnDesc = ColumnDesc("partitionSpec", classOf[PartitionColumnExtractor])
    val tableDesc = TableDesc(
      "table",
      classOf[TableIdentifierTableExtractor],
      Some(columnDesc),
      isInput = true,
      setCurrentDatabaseIfMissing = true)
    TableCommandSpec(cmd, Seq(tableDesc), DESCTABLE)
  }

  val DescribeRelationTable = {
    val cmd = "org.apache.spark.sql.catalyst.plans.logical.DescribeRelation"
    val tableDesc = TableDesc(
      "relation",
      classOf[ResolvedTableTableExtractor],
      isInput = true,
      setCurrentDatabaseIfMissing = true)
    TableCommandSpec(cmd, Seq(tableDesc), DESCTABLE)
  }

  val DropTable = {
    val cmd = "org.apache.spark.sql.execution.command.DropTableCommand"
    val tableTypeDesc =
      TableTypeDesc(
        "tableName",
        classOf[TableIdentifierTableTypeExtractor],
        Seq(TEMP_VIEW))
    TableCommandSpec(
      cmd,
      Seq(tableNameDesc.copy(tableTypeDesc = Some(tableTypeDesc))),
      DROPTABLE)
  }

  val DropTableV2 = {
    val cmd = "org.apache.spark.sql.catalyst.plans.logical.DropTable"
    val tableDesc1 = resolvedTableDesc
    TableCommandSpec(cmd, Seq(tableDesc1), DROPTABLE)
  }

  val MergeIntoTable = {
    val cmd = "org.apache.spark.sql.catalyst.plans.logical.MergeIntoTable"
    val actionTypeDesc = ActionTypeDesc(actionType = Some(UPDATE))
    val tableDesc = TableDesc(
      "targetTable",
      classOf[DataSourceV2RelationTableExtractor],
      actionTypeDesc = Some(actionTypeDesc))
    val queryDesc = QueryDesc("sourceTable")
    TableCommandSpec(cmd, Seq(tableDesc), queryDescs = Seq(queryDesc))
  }

  val ShowColumns = {
    val cmd = "org.apache.spark.sql.execution.command.ShowColumnsCommand"
    val tableDesc = tableNameDesc.copy(isInput = true)
    TableCommandSpec(cmd, Seq(tableDesc), SHOWCOLUMNS)
  }

  val ShowCreateTable = {
    val cmd = "org.apache.spark.sql.execution.command.ShowCreateTableCommand"
    val tableDesc = tableNameDesc.copy(fieldName = "table", isInput = true)
    TableCommandSpec(cmd, Seq(tableDesc), SHOW_CREATETABLE)
  }

  val ShowTableProperties = {
    val cmd = "org.apache.spark.sql.execution.command.ShowTablePropertiesCommand"
    val tableDesc = tableNameDesc.copy(fieldName = "table", isInput = true)
    TableCommandSpec(cmd, Seq(tableDesc), SHOW_TBLPROPERTIES)
  }

  val ShowCreateTableV2 = {
    val cmd = "org.apache.spark.sql.catalyst.plans.logical.ShowCreateTable"
    val tableDesc =
      TableDesc("child", classOf[ResolvedTableTableExtractor], isInput = true)
    TableCommandSpec(cmd, Seq(tableDesc), SHOW_CREATETABLE)
  }

  val ShowTablePropertiesV2 = {
    val cmd = "org.apache.spark.sql.catalyst.plans.logical.ShowTableProperties"
    val tableDesc =
      TableDesc("table", classOf[ResolvedTableTableExtractor], isInput = true)
    TableCommandSpec(cmd, Seq(tableDesc), SHOW_TBLPROPERTIES)
  }

  val ShowPartitions = {
    val cmd = "org.apache.spark.sql.execution.command.ShowPartitionsCommand"
    val columnDesc = ColumnDesc("spec", classOf[PartitionOptionColumnExtractor])
    val tableDesc = tableNameDesc.copy(isInput = true, columnDesc = Some(columnDesc))
    TableCommandSpec(cmd, Seq(tableDesc), SHOWPARTITIONS)
  }

  val TruncateTable = {
    val cmd = "org.apache.spark.sql.execution.command.TruncateTableCommand"
    val columnDesc = ColumnDesc("partitionSpec", classOf[PartitionOptionColumnExtractor])
    val tableDesc = tableNameDesc.copy(columnDesc = Some(columnDesc))
    TableCommandSpec(cmd, Seq(tableDesc), TRUNCATETABLE)
  }

  val TruncateTableV2 = {
    val cmd = "org.apache.spark.sql.catalyst.plans.logical.TruncateTable"
    TableCommandSpec(cmd, Seq(resolvedTableDesc), TRUNCATETABLE)
  }

  val InsertIntoDataSource = {
    val cmd = "org.apache.spark.sql.execution.datasources.InsertIntoDataSourceCommand"
    val actionTypeDesc = overwriteActionTypeDesc
    val tableDesc = TableDesc(
      "logicalRelation",
      classOf[LogicalRelationTableExtractor],
      actionTypeDesc = Some(actionTypeDesc))
    TableCommandSpec(cmd, Seq(tableDesc), queryDescs = Seq(queryQueryDesc))
  }

  val InsertIntoHiveTable = {
    val cmd = "org.apache.spark.sql.hive.execution.InsertIntoHiveTable"
    val actionTypeDesc = overwriteActionTypeDesc
    val columnDesc = ColumnDesc("outputColumnNames", classOf[StringSeqColumnExtractor])
    val tableDesc = TableDesc(
      "table",
      classOf[CatalogTableTableExtractor],
      Some(columnDesc),
      Some(actionTypeDesc))
    val queryDesc = queryQueryDesc
    TableCommandSpec(cmd, Seq(tableDesc), queryDescs = Seq(queryDesc))
  }

  val InsertIntoDataSourceDir = {
    val cmd = "org.apache.spark.sql.execution.command.InsertIntoDataSourceDirCommand"
    val queryDesc = queryQueryDesc
    TableCommandSpec(cmd, Nil, queryDescs = Seq(queryDesc))
  }

  val InsertIntoHadoopFsRelationCommand = {
    val cmd = "org.apache.spark.sql.execution.datasources.InsertIntoHadoopFsRelationCommand"
    val actionTypeDesc = ActionTypeDesc("mode", classOf[SaveModeActionTypeExtractor])
    val columnDesc = ColumnDesc("outputColumnNames", classOf[StringSeqColumnExtractor])
    val tableDesc = TableDesc(
      "catalogTable",
      classOf[CatalogTableOptionTableExtractor],
      Some(columnDesc),
      actionTypeDesc = Some(actionTypeDesc))
    val queryDesc = queryQueryDesc
    TableCommandSpec(cmd, Seq(tableDesc), queryDescs = Seq(queryDesc))
  }

  val LoadData = {
    val cmd = "org.apache.spark.sql.execution.command.LoadDataCommand"
    val actionTypeDesc = overwriteActionTypeDesc.copy(fieldName = "isOverwrite")
    val columnDesc = ColumnDesc("partition", classOf[PartitionOptionColumnExtractor])
    val tableDesc = tableIdentDesc.copy(
      fieldName = "table",
      columnDesc = Some(columnDesc),
      actionTypeDesc = Some(actionTypeDesc))
    TableCommandSpec(cmd, Seq(tableDesc), "LOAD")
  }

  val RefreshTable = {
    val cmd = "org.apache.spark.sql.execution.command.RefreshTableCommand"
    TableCommandSpec(cmd, Seq(tableIdentDesc.copy(isInput = true)))
  }

  val RefreshTableV2 = {
    val cmd = "org.apache.spark.sql.catalyst.plans.logical.RefreshTable"
    TableCommandSpec(cmd, Seq(resolvedTableDesc.copy(isInput = true)))
  }

  val RefreshTable3d0 = {
    val cmd = "org.apache.spark.sql.execution.datasources.RefreshTable"
    TableCommandSpec(cmd, Seq(tableIdentDesc.copy(isInput = true)))
  }

  val data: Array[TableCommandSpec] = Array(
    AddPartitions,
    DropPartitions,
    RenamePartitions,
    TruncatePartition,
    AddColumns,
    AlterColumn,
    DropColumns,
    ReplaceColumns,
    RenameColumn,
    AlterTable,
    AlterTableAddColumns,
    AlterTableAddPartition,
    AlterTableChangeColumn,
    AlterTableDropPartition,
    AlterTableRename,
    AlterTableRecoverPartitions,
    AlterTableRecoverPartitions.copy(classname =
      "org.apache.spark.sql.execution.command.RepairTableCommand"),
    AlterTableRenamePartition,
    AlterTableSerDeProperties,
    AlterTableSetLocation,
    AlterTableSetProperties,
    AlterTableUnsetProperties,
    AlterViewAs,
    AnalyzeColumn,
    AnalyzePartition,
    AnalyzeTable,
    AnalyzeTable.copy(classname =
      "org.apache.spark.sql.execution.command.AnalyzeTablesCommand"),
    AppendDataV2,
    CacheTable,
    CacheTableAsSelect,
    CacheTableV2,
    CommentOnTable,
    CreateDataSourceTable,
    CreateDataSourceTable.copy(classname =
      "org.apache.spark.sql.execution.command.CreateTableCommand"),
    CreateDataSourceTableAsSelect,
    CreateHiveTableAsSelect,
    CreateHiveTableAsSelect.copy(classname =
      "org.apache.spark.sql.hive.execution.OptimizedCreateHiveTableAsSelectCommand"),
    CreateTable,
    CreateTableLike,
    CreateTableV2,
    CreateTableV2.copy(classname =
      "org.apache.spark.sql.catalyst.plans.logical.ReplaceTable"),
    CreateV2Table,
    CreateTableAsSelectV2,
    CreateTableAsSelectV2.copy(classname =
      "org.apache.spark.sql.catalyst.plans.logical.ReplaceTableAsSelect"),
    CreateView,
    CreateTempViewUsing,
    DeleteFromTable,
    DescribeColumn,
    DescribeTable,
    DescribeRelationTable,
    DropTable,
    DropTableV2,
    InsertIntoDataSource,
    InsertIntoDataSourceDir,
    InsertIntoDataSourceDir.copy(classname =
      "org.apache.spark.sql.execution.datasources.SaveIntoDataSourceCommand"),
    InsertIntoHadoopFsRelationCommand,
    InsertIntoDataSourceDir.copy(classname =
<<<<<<< HEAD
      "org.apache.spark.sql.hive.execution.InsertIntoHiveDirCommand"),
=======
      "org.apache.spark.sql.execution.datasources.InsertIntoDataSourceDirCommand"),
>>>>>>> db46b5b3
    InsertIntoHiveTable,
    LoadData,
    MergeIntoTable,
    OverwriteByExpression,
    OverwritePartitionsDynamic,
    RepairTable,
    RefreshTable,
    RefreshTableV2,
    RefreshTable3d0,
    ShowColumns,
    ShowCreateTable,
    ShowCreateTable.copy(classname =
      "org.apache.spark.sql.execution.command.ShowCreateTableAsSerdeCommand"),
    ShowCreateTableV2,
    ShowPartitions,
    ShowTableProperties,
    ShowTablePropertiesV2,
    TruncateTable,
    TruncateTableV2,
    UpdateTable)
}<|MERGE_RESOLUTION|>--- conflicted
+++ resolved
@@ -637,11 +637,7 @@
       "org.apache.spark.sql.execution.datasources.SaveIntoDataSourceCommand"),
     InsertIntoHadoopFsRelationCommand,
     InsertIntoDataSourceDir.copy(classname =
-<<<<<<< HEAD
-      "org.apache.spark.sql.hive.execution.InsertIntoHiveDirCommand"),
-=======
       "org.apache.spark.sql.execution.datasources.InsertIntoDataSourceDirCommand"),
->>>>>>> db46b5b3
     InsertIntoHiveTable,
     LoadData,
     MergeIntoTable,
