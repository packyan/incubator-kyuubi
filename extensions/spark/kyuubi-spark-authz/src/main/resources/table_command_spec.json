[ {
  "classname" : "org.apache.spark.sql.catalyst.plans.logical.AddColumns",
  "tableDescs" : [ {
    "fieldName" : "child",
    "fieldExtractor" : "ResolvedTableTableExtractor",
    "columnDesc" : null,
    "actionTypeDesc" : null,
    "tableTypeDesc" : null,
    "catalogDesc" : null,
    "isInput" : false,
    "setCurrentDatabaseIfMissing" : false
  } ],
  "opType" : "ALTERTABLE_ADDCOLS",
  "queryDescs" : [ ]
}, {
  "classname" : "org.apache.spark.sql.catalyst.plans.logical.AddPartitions",
  "tableDescs" : [ {
    "fieldName" : "table",
    "fieldExtractor" : "DataSourceV2RelationTableExtractor",
    "columnDesc" : null,
    "actionTypeDesc" : null,
    "tableTypeDesc" : null,
    "catalogDesc" : null,
    "isInput" : false,
    "setCurrentDatabaseIfMissing" : false
  } ],
  "opType" : "ALTERTABLE_ADDPARTS",
  "queryDescs" : [ ]
}, {
  "classname" : "org.apache.spark.sql.catalyst.plans.logical.AlterColumn",
  "tableDescs" : [ {
    "fieldName" : "child",
    "fieldExtractor" : "ResolvedTableTableExtractor",
    "columnDesc" : null,
    "actionTypeDesc" : null,
    "tableTypeDesc" : null,
    "catalogDesc" : null,
    "isInput" : false,
    "setCurrentDatabaseIfMissing" : false
  } ],
  "opType" : "ALTERTABLE_ADDCOLS",
  "queryDescs" : [ ]
}, {
  "classname" : "org.apache.spark.sql.catalyst.plans.logical.AlterTable",
  "tableDescs" : [ {
    "fieldName" : "ident",
    "fieldExtractor" : "IdentifierTableExtractor",
    "columnDesc" : null,
    "actionTypeDesc" : null,
    "tableTypeDesc" : null,
    "catalogDesc" : null,
    "isInput" : false,
    "setCurrentDatabaseIfMissing" : false
  } ],
  "opType" : "ALTERTABLE_PROPERTIES",
  "queryDescs" : [ ]
}, {
  "classname" : "org.apache.spark.sql.catalyst.plans.logical.AppendData",
  "tableDescs" : [ {
    "fieldName" : "table",
    "fieldExtractor" : "DataSourceV2RelationTableExtractor",
    "columnDesc" : null,
    "actionTypeDesc" : {
      "fieldName" : null,
      "fieldExtractor" : null,
      "actionType" : "INSERT"
    },
    "tableTypeDesc" : null,
    "catalogDesc" : null,
    "isInput" : false,
    "setCurrentDatabaseIfMissing" : false
  } ],
  "opType" : "QUERY",
  "queryDescs" : [ {
    "fieldName" : "query",
    "fieldExtractor" : "LogicalPlanQueryExtractor"
  } ]
}, {
  "classname" : "org.apache.spark.sql.catalyst.plans.logical.CacheTable",
  "tableDescs" : [ ],
  "opType" : "CREATEVIEW",
  "queryDescs" : [ {
    "fieldName" : "table",
    "fieldExtractor" : "LogicalPlanQueryExtractor"
  } ]
}, {
  "classname" : "org.apache.spark.sql.catalyst.plans.logical.CacheTableAsSelect",
  "tableDescs" : [ ],
  "opType" : "CREATEVIEW",
  "queryDescs" : [ {
    "fieldName" : "plan",
    "fieldExtractor" : "LogicalPlanQueryExtractor"
  } ]
}, {
  "classname" : "org.apache.spark.sql.catalyst.plans.logical.CommentOnTable",
  "tableDescs" : [ {
    "fieldName" : "child",
    "fieldExtractor" : "ResolvedTableTableExtractor",
    "columnDesc" : null,
    "actionTypeDesc" : null,
    "tableTypeDesc" : null,
    "catalogDesc" : null,
    "isInput" : false,
    "setCurrentDatabaseIfMissing" : false
  } ],
  "opType" : "ALTERTABLE_PROPERTIES",
  "queryDescs" : [ ]
}, {
  "classname" : "org.apache.spark.sql.catalyst.plans.logical.CreateTable",
  "tableDescs" : [ {
    "fieldName" : "tableName",
    "fieldExtractor" : "IdentifierTableExtractor",
    "columnDesc" : null,
    "actionTypeDesc" : null,
    "tableTypeDesc" : null,
    "catalogDesc" : {
      "fieldName" : "catalog",
      "fieldExtractor" : "CatalogPluginCatalogExtractor"
    },
    "isInput" : false,
    "setCurrentDatabaseIfMissing" : false
  }, {
    "fieldName" : "child",
    "fieldExtractor" : "ResolvedDbObjectNameTableExtractor",
    "columnDesc" : null,
    "actionTypeDesc" : null,
    "tableTypeDesc" : null,
    "catalogDesc" : null,
    "isInput" : false,
    "setCurrentDatabaseIfMissing" : false
  } ],
  "opType" : "CREATETABLE",
  "queryDescs" : [ ]
}, {
  "classname" : "org.apache.spark.sql.catalyst.plans.logical.CreateTableAsSelect",
  "tableDescs" : [ {
    "fieldName" : "tableName",
    "fieldExtractor" : "IdentifierTableExtractor",
    "columnDesc" : null,
    "actionTypeDesc" : null,
    "tableTypeDesc" : null,
    "catalogDesc" : {
      "fieldName" : "catalog",
      "fieldExtractor" : "CatalogPluginCatalogExtractor"
    },
    "isInput" : false,
    "setCurrentDatabaseIfMissing" : false
  }, {
    "fieldName" : "left",
    "fieldExtractor" : "ResolvedDbObjectNameTableExtractor",
    "columnDesc" : null,
    "actionTypeDesc" : null,
    "tableTypeDesc" : null,
    "catalogDesc" : null,
    "isInput" : false,
    "setCurrentDatabaseIfMissing" : false
  } ],
  "opType" : "CREATETABLE_AS_SELECT",
  "queryDescs" : [ {
    "fieldName" : "query",
    "fieldExtractor" : "LogicalPlanQueryExtractor"
  } ]
}, {
  "classname" : "org.apache.spark.sql.catalyst.plans.logical.CreateV2Table",
  "tableDescs" : [ {
    "fieldName" : "tableName",
    "fieldExtractor" : "IdentifierTableExtractor",
    "columnDesc" : null,
    "actionTypeDesc" : null,
    "tableTypeDesc" : null,
    "catalogDesc" : {
      "fieldName" : "catalog",
      "fieldExtractor" : "CatalogPluginCatalogExtractor"
    },
    "isInput" : false,
    "setCurrentDatabaseIfMissing" : false
  } ],
  "opType" : "CREATETABLE",
  "queryDescs" : [ ]
}, {
  "classname" : "org.apache.spark.sql.catalyst.plans.logical.DeleteFromIcebergTable",
  "tableDescs" : [ {
    "fieldName" : "table",
    "fieldExtractor" : "DataSourceV2RelationTableExtractor",
    "columnDesc" : null,
    "actionTypeDesc" : {
      "fieldName" : null,
      "fieldExtractor" : null,
      "actionType" : "UPDATE"
    },
    "tableTypeDesc" : null,
    "catalogDesc" : null,
    "isInput" : false,
    "setCurrentDatabaseIfMissing" : false
  } ],
  "opType" : "QUERY",
  "queryDescs" : [ {
    "fieldName" : "query",
    "fieldExtractor" : "LogicalPlanQueryExtractor"
  } ]
}, {
  "classname" : "org.apache.spark.sql.catalyst.plans.logical.DeleteFromTable",
  "tableDescs" : [ {
    "fieldName" : "table",
    "fieldExtractor" : "DataSourceV2RelationTableExtractor",
    "columnDesc" : null,
    "actionTypeDesc" : {
      "fieldName" : null,
      "fieldExtractor" : null,
      "actionType" : "UPDATE"
    },
    "tableTypeDesc" : null,
    "catalogDesc" : null,
    "isInput" : false,
    "setCurrentDatabaseIfMissing" : false
  } ],
  "opType" : "QUERY",
  "queryDescs" : [ {
    "fieldName" : "query",
    "fieldExtractor" : "LogicalPlanQueryExtractor"
  } ]
}, {
  "classname" : "org.apache.spark.sql.catalyst.plans.logical.DescribeRelation",
  "tableDescs" : [ {
    "fieldName" : "relation",
    "fieldExtractor" : "ResolvedTableTableExtractor",
    "columnDesc" : null,
    "actionTypeDesc" : null,
    "tableTypeDesc" : null,
    "catalogDesc" : null,
    "isInput" : true,
    "setCurrentDatabaseIfMissing" : true
  } ],
  "opType" : "DESCTABLE",
  "queryDescs" : [ ]
}, {
  "classname" : "org.apache.spark.sql.catalyst.plans.logical.DropColumns",
  "tableDescs" : [ {
    "fieldName" : "child",
    "fieldExtractor" : "ResolvedTableTableExtractor",
    "columnDesc" : null,
    "actionTypeDesc" : null,
    "tableTypeDesc" : null,
    "catalogDesc" : null,
    "isInput" : false,
    "setCurrentDatabaseIfMissing" : false
  } ],
  "opType" : "ALTERTABLE_ADDCOLS",
  "queryDescs" : [ ]
}, {
  "classname" : "org.apache.spark.sql.catalyst.plans.logical.DropPartitions",
  "tableDescs" : [ {
    "fieldName" : "table",
    "fieldExtractor" : "DataSourceV2RelationTableExtractor",
    "columnDesc" : null,
    "actionTypeDesc" : null,
    "tableTypeDesc" : null,
    "catalogDesc" : null,
    "isInput" : false,
    "setCurrentDatabaseIfMissing" : false
  } ],
  "opType" : "ALTERTABLE_DROPPARTS",
  "queryDescs" : [ ]
}, {
  "classname" : "org.apache.spark.sql.catalyst.plans.logical.DropTable",
  "tableDescs" : [ {
    "fieldName" : "child",
    "fieldExtractor" : "ResolvedTableTableExtractor",
    "columnDesc" : null,
    "actionTypeDesc" : null,
    "tableTypeDesc" : null,
    "catalogDesc" : null,
    "isInput" : false,
    "setCurrentDatabaseIfMissing" : false
  } ],
  "opType" : "DROPTABLE",
  "queryDescs" : [ ]
}, {
  "classname" : "org.apache.spark.sql.catalyst.plans.logical.MergeIntoIcebergTable",
  "tableDescs" : [ {
    "fieldName" : "targetTable",
    "fieldExtractor" : "DataSourceV2RelationTableExtractor",
    "columnDesc" : null,
    "actionTypeDesc" : {
      "fieldName" : null,
      "fieldExtractor" : null,
      "actionType" : "UPDATE"
    },
    "tableTypeDesc" : null,
    "catalogDesc" : null,
    "isInput" : false,
    "setCurrentDatabaseIfMissing" : false
  } ],
  "opType" : "QUERY",
  "queryDescs" : [ {
    "fieldName" : "sourceTable",
    "fieldExtractor" : "LogicalPlanQueryExtractor"
  } ]
}, {
  "classname" : "org.apache.spark.sql.catalyst.plans.logical.MergeIntoTable",
  "tableDescs" : [ {
    "fieldName" : "targetTable",
    "fieldExtractor" : "DataSourceV2RelationTableExtractor",
    "columnDesc" : null,
    "actionTypeDesc" : {
      "fieldName" : null,
      "fieldExtractor" : null,
      "actionType" : "UPDATE"
    },
    "tableTypeDesc" : null,
    "catalogDesc" : null,
    "isInput" : false,
    "setCurrentDatabaseIfMissing" : false
  } ],
  "opType" : "QUERY",
  "queryDescs" : [ {
    "fieldName" : "sourceTable",
    "fieldExtractor" : "LogicalPlanQueryExtractor"
  } ]
}, {
  "classname" : "org.apache.spark.sql.catalyst.plans.logical.OverwriteByExpression",
  "tableDescs" : [ {
    "fieldName" : "table",
    "fieldExtractor" : "DataSourceV2RelationTableExtractor",
    "columnDesc" : null,
    "actionTypeDesc" : {
      "fieldName" : null,
      "fieldExtractor" : null,
      "actionType" : "INSERT_OVERWRITE"
    },
    "tableTypeDesc" : null,
    "catalogDesc" : null,
    "isInput" : false,
    "setCurrentDatabaseIfMissing" : false
  } ],
  "opType" : "QUERY",
  "queryDescs" : [ {
    "fieldName" : "query",
    "fieldExtractor" : "LogicalPlanQueryExtractor"
  } ]
}, {
  "classname" : "org.apache.spark.sql.catalyst.plans.logical.OverwritePartitionsDynamic",
  "tableDescs" : [ {
    "fieldName" : "table",
    "fieldExtractor" : "DataSourceV2RelationTableExtractor",
    "columnDesc" : null,
    "actionTypeDesc" : {
      "fieldName" : null,
      "fieldExtractor" : null,
      "actionType" : "INSERT_OVERWRITE"
    },
    "tableTypeDesc" : null,
    "catalogDesc" : null,
    "isInput" : false,
    "setCurrentDatabaseIfMissing" : false
  } ],
  "opType" : "QUERY",
  "queryDescs" : [ {
    "fieldName" : "query",
    "fieldExtractor" : "LogicalPlanQueryExtractor"
  } ]
}, {
  "classname" : "org.apache.spark.sql.catalyst.plans.logical.RefreshTable",
  "tableDescs" : [ {
    "fieldName" : "child",
    "fieldExtractor" : "ResolvedTableTableExtractor",
    "columnDesc" : null,
    "actionTypeDesc" : null,
    "tableTypeDesc" : null,
    "catalogDesc" : null,
    "isInput" : true,
    "setCurrentDatabaseIfMissing" : false
  } ],
  "opType" : "QUERY",
  "queryDescs" : [ ]
}, {
  "classname" : "org.apache.spark.sql.catalyst.plans.logical.RenameColumn",
  "tableDescs" : [ {
    "fieldName" : "child",
    "fieldExtractor" : "ResolvedTableTableExtractor",
    "columnDesc" : null,
    "actionTypeDesc" : null,
    "tableTypeDesc" : null,
    "catalogDesc" : null,
    "isInput" : false,
    "setCurrentDatabaseIfMissing" : false
  } ],
  "opType" : "ALTERTABLE_RENAMECOL",
  "queryDescs" : [ ]
}, {
  "classname" : "org.apache.spark.sql.catalyst.plans.logical.RenamePartitions",
  "tableDescs" : [ {
    "fieldName" : "table",
    "fieldExtractor" : "DataSourceV2RelationTableExtractor",
    "columnDesc" : null,
    "actionTypeDesc" : null,
    "tableTypeDesc" : null,
    "catalogDesc" : null,
    "isInput" : false,
    "setCurrentDatabaseIfMissing" : false
  } ],
  "opType" : "ALTERTABLE_RENAMEPART",
  "queryDescs" : [ ]
}, {
  "classname" : "org.apache.spark.sql.catalyst.plans.logical.RepairTable",
  "tableDescs" : [ {
    "fieldName" : "child",
    "fieldExtractor" : "ResolvedTableTableExtractor",
    "columnDesc" : null,
    "actionTypeDesc" : null,
    "tableTypeDesc" : null,
    "catalogDesc" : null,
    "isInput" : false,
    "setCurrentDatabaseIfMissing" : false
  } ],
  "opType" : "MSCK",
  "queryDescs" : [ ]
}, {
  "classname" : "org.apache.spark.sql.catalyst.plans.logical.ReplaceColumns",
  "tableDescs" : [ {
    "fieldName" : "child",
    "fieldExtractor" : "ResolvedTableTableExtractor",
    "columnDesc" : null,
    "actionTypeDesc" : null,
    "tableTypeDesc" : null,
    "catalogDesc" : null,
    "isInput" : false,
    "setCurrentDatabaseIfMissing" : false
  } ],
  "opType" : "ALTERTABLE_REPLACECOLS",
  "queryDescs" : [ ]
}, {
  "classname" : "org.apache.spark.sql.catalyst.plans.logical.ReplaceTable",
  "tableDescs" : [ {
    "fieldName" : "tableName",
    "fieldExtractor" : "IdentifierTableExtractor",
    "columnDesc" : null,
    "actionTypeDesc" : null,
    "tableTypeDesc" : null,
    "catalogDesc" : {
      "fieldName" : "catalog",
      "fieldExtractor" : "CatalogPluginCatalogExtractor"
    },
    "isInput" : false,
    "setCurrentDatabaseIfMissing" : false
  }, {
    "fieldName" : "child",
    "fieldExtractor" : "ResolvedDbObjectNameTableExtractor",
    "columnDesc" : null,
    "actionTypeDesc" : null,
    "tableTypeDesc" : null,
    "catalogDesc" : null,
    "isInput" : false,
    "setCurrentDatabaseIfMissing" : false
  } ],
  "opType" : "CREATETABLE",
  "queryDescs" : [ ]
}, {
  "classname" : "org.apache.spark.sql.catalyst.plans.logical.ReplaceTableAsSelect",
  "tableDescs" : [ {
    "fieldName" : "tableName",
    "fieldExtractor" : "IdentifierTableExtractor",
    "columnDesc" : null,
    "actionTypeDesc" : null,
    "tableTypeDesc" : null,
    "catalogDesc" : {
      "fieldName" : "catalog",
      "fieldExtractor" : "CatalogPluginCatalogExtractor"
    },
    "isInput" : false,
    "setCurrentDatabaseIfMissing" : false
  }, {
    "fieldName" : "left",
    "fieldExtractor" : "ResolvedDbObjectNameTableExtractor",
    "columnDesc" : null,
    "actionTypeDesc" : null,
    "tableTypeDesc" : null,
    "catalogDesc" : null,
    "isInput" : false,
    "setCurrentDatabaseIfMissing" : false
  } ],
  "opType" : "CREATETABLE_AS_SELECT",
  "queryDescs" : [ {
    "fieldName" : "query",
    "fieldExtractor" : "LogicalPlanQueryExtractor"
  } ]
}, {
  "classname" : "org.apache.spark.sql.catalyst.plans.logical.ShowCreateTable",
  "tableDescs" : [ {
    "fieldName" : "child",
    "fieldExtractor" : "ResolvedTableTableExtractor",
    "columnDesc" : null,
    "actionTypeDesc" : null,
    "tableTypeDesc" : null,
    "catalogDesc" : null,
    "isInput" : true,
    "setCurrentDatabaseIfMissing" : false
  } ],
  "opType" : "SHOW_CREATETABLE",
  "queryDescs" : [ ]
}, {
  "classname" : "org.apache.spark.sql.catalyst.plans.logical.ShowTableProperties",
  "tableDescs" : [ {
    "fieldName" : "table",
    "fieldExtractor" : "ResolvedTableTableExtractor",
    "columnDesc" : null,
    "actionTypeDesc" : null,
    "tableTypeDesc" : null,
    "catalogDesc" : null,
    "isInput" : true,
    "setCurrentDatabaseIfMissing" : false
  } ],
  "opType" : "SHOW_TBLPROPERTIES",
  "queryDescs" : [ ]
}, {
  "classname" : "org.apache.spark.sql.catalyst.plans.logical.TruncatePartition",
  "tableDescs" : [ {
    "fieldName" : "table",
    "fieldExtractor" : "DataSourceV2RelationTableExtractor",
    "columnDesc" : null,
    "actionTypeDesc" : null,
    "tableTypeDesc" : null,
    "catalogDesc" : null,
    "isInput" : false,
    "setCurrentDatabaseIfMissing" : false
  } ],
  "opType" : "ALTERTABLE_DROPPARTS",
  "queryDescs" : [ ]
}, {
  "classname" : "org.apache.spark.sql.catalyst.plans.logical.TruncateTable",
  "tableDescs" : [ {
    "fieldName" : "child",
    "fieldExtractor" : "ResolvedTableTableExtractor",
    "columnDesc" : null,
    "actionTypeDesc" : null,
    "tableTypeDesc" : null,
    "catalogDesc" : null,
    "isInput" : false,
    "setCurrentDatabaseIfMissing" : false
  } ],
  "opType" : "TRUNCATETABLE",
  "queryDescs" : [ ]
}, {
  "classname" : "org.apache.spark.sql.catalyst.plans.logical.UnresolvedMergeIntoIcebergTable",
  "tableDescs" : [ {
    "fieldName" : "targetTable",
    "fieldExtractor" : "DataSourceV2RelationTableExtractor",
    "columnDesc" : null,
    "actionTypeDesc" : {
      "fieldName" : null,
      "fieldExtractor" : null,
      "actionType" : "UPDATE"
    },
    "tableTypeDesc" : null,
    "catalogDesc" : null,
    "isInput" : false,
    "setCurrentDatabaseIfMissing" : false
  } ],
  "opType" : "QUERY",
  "queryDescs" : [ {
    "fieldName" : "sourceTable",
    "fieldExtractor" : "LogicalPlanQueryExtractor"
  } ]
}, {
  "classname" : "org.apache.spark.sql.catalyst.plans.logical.UpdateIcebergTable",
  "tableDescs" : [ {
    "fieldName" : "table",
    "fieldExtractor" : "DataSourceV2RelationTableExtractor",
    "columnDesc" : null,
    "actionTypeDesc" : {
      "fieldName" : null,
      "fieldExtractor" : null,
      "actionType" : "UPDATE"
    },
    "tableTypeDesc" : null,
    "catalogDesc" : null,
    "isInput" : false,
    "setCurrentDatabaseIfMissing" : false
  } ],
  "opType" : "QUERY",
  "queryDescs" : [ {
    "fieldName" : "query",
    "fieldExtractor" : "LogicalPlanQueryExtractor"
  } ]
}, {
  "classname" : "org.apache.spark.sql.catalyst.plans.logical.UpdateTable",
  "tableDescs" : [ {
    "fieldName" : "table",
    "fieldExtractor" : "DataSourceV2RelationTableExtractor",
    "columnDesc" : null,
    "actionTypeDesc" : {
      "fieldName" : null,
      "fieldExtractor" : null,
      "actionType" : "UPDATE"
    },
    "tableTypeDesc" : null,
    "catalogDesc" : null,
    "isInput" : false,
    "setCurrentDatabaseIfMissing" : false
  } ],
  "opType" : "QUERY",
  "queryDescs" : [ {
    "fieldName" : "query",
    "fieldExtractor" : "LogicalPlanQueryExtractor"
  } ]
}, {
  "classname" : "org.apache.spark.sql.execution.command.AlterTableAddColumnsCommand",
  "tableDescs" : [ {
    "fieldName" : "table",
    "fieldExtractor" : "TableIdentifierTableExtractor",
    "columnDesc" : {
      "fieldName" : "colsToAdd",
      "fieldExtractor" : "StructFieldSeqColumnExtractor"
    },
    "actionTypeDesc" : null,
    "tableTypeDesc" : null,
    "catalogDesc" : null,
    "isInput" : false,
    "setCurrentDatabaseIfMissing" : false
  } ],
  "opType" : "ALTERTABLE_ADDCOLS",
  "queryDescs" : [ ]
}, {
  "classname" : "org.apache.spark.sql.execution.command.AlterTableAddPartitionCommand",
  "tableDescs" : [ {
    "fieldName" : "tableName",
    "fieldExtractor" : "TableIdentifierTableExtractor",
    "columnDesc" : {
      "fieldName" : "partitionSpecsAndLocs",
      "fieldExtractor" : "PartitionLocsSeqColumnExtractor"
    },
    "actionTypeDesc" : null,
    "tableTypeDesc" : null,
    "catalogDesc" : null,
    "isInput" : false,
    "setCurrentDatabaseIfMissing" : false
  } ],
  "opType" : "ALTERTABLE_ADDPARTS",
  "queryDescs" : [ ]
}, {
  "classname" : "org.apache.spark.sql.execution.command.AlterTableChangeColumnCommand",
  "tableDescs" : [ {
    "fieldName" : "tableName",
    "fieldExtractor" : "TableIdentifierTableExtractor",
    "columnDesc" : {
      "fieldName" : "columnName",
      "fieldExtractor" : "StringColumnExtractor"
    },
    "actionTypeDesc" : null,
    "tableTypeDesc" : null,
    "catalogDesc" : null,
    "isInput" : false,
    "setCurrentDatabaseIfMissing" : false
  } ],
  "opType" : "ALTERTABLE_REPLACECOLS",
  "queryDescs" : [ ]
}, {
  "classname" : "org.apache.spark.sql.execution.command.AlterTableDropPartitionCommand",
  "tableDescs" : [ {
    "fieldName" : "tableName",
    "fieldExtractor" : "TableIdentifierTableExtractor",
    "columnDesc" : {
      "fieldName" : "specs",
      "fieldExtractor" : "PartitionSeqColumnExtractor"
    },
    "actionTypeDesc" : null,
    "tableTypeDesc" : null,
    "catalogDesc" : null,
    "isInput" : false,
    "setCurrentDatabaseIfMissing" : false
  } ],
  "opType" : "ALTERTABLE_DROPPARTS",
  "queryDescs" : [ ]
}, {
  "classname" : "org.apache.spark.sql.execution.command.AlterTableRecoverPartitionsCommand",
  "tableDescs" : [ {
    "fieldName" : "tableName",
    "fieldExtractor" : "TableIdentifierTableExtractor",
    "columnDesc" : null,
    "actionTypeDesc" : null,
    "tableTypeDesc" : null,
    "catalogDesc" : null,
    "isInput" : false,
    "setCurrentDatabaseIfMissing" : false
  } ],
  "opType" : "MSCK",
  "queryDescs" : [ ]
}, {
  "classname" : "org.apache.spark.sql.execution.command.AlterTableRenameCommand",
  "tableDescs" : [ {
    "fieldName" : "oldName",
    "fieldExtractor" : "TableIdentifierTableExtractor",
    "columnDesc" : null,
    "actionTypeDesc" : null,
    "tableTypeDesc" : {
      "fieldName" : "oldName",
      "fieldExtractor" : "TableIdentifierTableTypeExtractor",
      "skipTypes" : [ "TEMP_VIEW" ]
    },
    "catalogDesc" : null,
    "isInput" : false,
    "setCurrentDatabaseIfMissing" : false
  } ],
  "opType" : "ALTERTABLE_RENAME",
  "queryDescs" : [ ]
}, {
  "classname" : "org.apache.spark.sql.execution.command.AlterTableRenamePartitionCommand",
  "tableDescs" : [ {
    "fieldName" : "tableName",
    "fieldExtractor" : "TableIdentifierTableExtractor",
    "columnDesc" : {
      "fieldName" : "oldPartition",
      "fieldExtractor" : "PartitionColumnExtractor"
    },
    "actionTypeDesc" : null,
    "tableTypeDesc" : null,
    "catalogDesc" : null,
    "isInput" : false,
    "setCurrentDatabaseIfMissing" : false
  } ],
  "opType" : "ALTERTABLE_RENAMEPART",
  "queryDescs" : [ ]
}, {
  "classname" : "org.apache.spark.sql.execution.command.AlterTableSerDePropertiesCommand",
  "tableDescs" : [ {
    "fieldName" : "tableName",
    "fieldExtractor" : "TableIdentifierTableExtractor",
    "columnDesc" : {
      "fieldName" : "partSpec",
      "fieldExtractor" : "PartitionOptionColumnExtractor"
    },
    "actionTypeDesc" : null,
    "tableTypeDesc" : null,
    "catalogDesc" : null,
    "isInput" : false,
    "setCurrentDatabaseIfMissing" : false
  } ],
  "opType" : "ALTERTABLE_SERDEPROPERTIES",
  "queryDescs" : [ ]
}, {
  "classname" : "org.apache.spark.sql.execution.command.AlterTableSetLocationCommand",
  "tableDescs" : [ {
    "fieldName" : "tableName",
    "fieldExtractor" : "TableIdentifierTableExtractor",
    "columnDesc" : {
      "fieldName" : "partitionSpec",
      "fieldExtractor" : "PartitionOptionColumnExtractor"
    },
    "actionTypeDesc" : null,
    "tableTypeDesc" : null,
    "catalogDesc" : null,
    "isInput" : false,
    "setCurrentDatabaseIfMissing" : false
  } ],
  "opType" : "ALTERTABLE_LOCATION",
  "queryDescs" : [ ]
}, {
  "classname" : "org.apache.spark.sql.execution.command.AlterTableSetPropertiesCommand",
  "tableDescs" : [ {
    "fieldName" : "tableName",
    "fieldExtractor" : "TableIdentifierTableExtractor",
    "columnDesc" : null,
    "actionTypeDesc" : null,
    "tableTypeDesc" : null,
    "catalogDesc" : null,
    "isInput" : false,
    "setCurrentDatabaseIfMissing" : false
  } ],
  "opType" : "ALTERTABLE_PROPERTIES",
  "queryDescs" : [ ]
}, {
  "classname" : "org.apache.spark.sql.execution.command.AlterTableUnsetPropertiesCommand",
  "tableDescs" : [ {
    "fieldName" : "tableName",
    "fieldExtractor" : "TableIdentifierTableExtractor",
    "columnDesc" : null,
    "actionTypeDesc" : null,
    "tableTypeDesc" : null,
    "catalogDesc" : null,
    "isInput" : false,
    "setCurrentDatabaseIfMissing" : false
  } ],
  "opType" : "ALTERTABLE_PROPERTIES",
  "queryDescs" : [ ]
}, {
  "classname" : "org.apache.spark.sql.execution.command.AlterViewAsCommand",
  "tableDescs" : [ {
    "fieldName" : "name",
    "fieldExtractor" : "TableIdentifierTableExtractor",
    "columnDesc" : null,
    "actionTypeDesc" : null,
    "tableTypeDesc" : {
      "fieldName" : "name",
      "fieldExtractor" : "TableIdentifierTableTypeExtractor",
      "skipTypes" : [ "TEMP_VIEW" ]
    },
    "catalogDesc" : null,
    "isInput" : false,
    "setCurrentDatabaseIfMissing" : false
  } ],
  "opType" : "ALTERVIEW_AS",
  "queryDescs" : [ {
    "fieldName" : "query",
    "fieldExtractor" : "LogicalPlanQueryExtractor"
  } ]
}, {
  "classname" : "org.apache.spark.sql.execution.command.AnalyzeColumnCommand",
  "tableDescs" : [ {
    "fieldName" : "tableIdent",
    "fieldExtractor" : "TableIdentifierTableExtractor",
    "columnDesc" : {
      "fieldName" : "columnNames",
      "fieldExtractor" : "StringSeqColumnExtractor"
    },
    "actionTypeDesc" : null,
    "tableTypeDesc" : null,
    "catalogDesc" : null,
    "isInput" : true,
    "setCurrentDatabaseIfMissing" : false
  }, {
    "fieldName" : "tableIdent",
    "fieldExtractor" : "TableIdentifierTableExtractor",
    "columnDesc" : {
      "fieldName" : "columnNames",
      "fieldExtractor" : "StringSeqOptionColumnExtractor"
    },
    "actionTypeDesc" : null,
    "tableTypeDesc" : null,
    "catalogDesc" : null,
    "isInput" : true,
    "setCurrentDatabaseIfMissing" : false
  } ],
  "opType" : "ANALYZE_TABLE",
  "queryDescs" : [ ]
}, {
  "classname" : "org.apache.spark.sql.execution.command.AnalyzePartitionCommand",
  "tableDescs" : [ {
    "fieldName" : "tableIdent",
    "fieldExtractor" : "TableIdentifierTableExtractor",
    "columnDesc" : {
      "fieldName" : "partitionSpec",
      "fieldExtractor" : "PartitionColumnExtractor"
    },
    "actionTypeDesc" : null,
    "tableTypeDesc" : null,
    "catalogDesc" : null,
    "isInput" : true,
    "setCurrentDatabaseIfMissing" : false
  } ],
  "opType" : "ANALYZE_TABLE",
  "queryDescs" : [ ]
}, {
  "classname" : "org.apache.spark.sql.execution.command.AnalyzeTableCommand",
  "tableDescs" : [ {
    "fieldName" : "tableIdent",
    "fieldExtractor" : "TableIdentifierTableExtractor",
    "columnDesc" : null,
    "actionTypeDesc" : null,
    "tableTypeDesc" : null,
    "catalogDesc" : null,
    "isInput" : true,
    "setCurrentDatabaseIfMissing" : false
  } ],
  "opType" : "ANALYZE_TABLE",
  "queryDescs" : [ ]
}, {
  "classname" : "org.apache.spark.sql.execution.command.AnalyzeTablesCommand",
  "tableDescs" : [ {
    "fieldName" : "tableIdent",
    "fieldExtractor" : "TableIdentifierTableExtractor",
    "columnDesc" : null,
    "actionTypeDesc" : null,
    "tableTypeDesc" : null,
    "catalogDesc" : null,
    "isInput" : true,
    "setCurrentDatabaseIfMissing" : false
  } ],
  "opType" : "ANALYZE_TABLE",
  "queryDescs" : [ ]
}, {
  "classname" : "org.apache.spark.sql.execution.command.CacheTableCommand",
  "tableDescs" : [ ],
  "opType" : "CREATEVIEW",
  "queryDescs" : [ {
    "fieldName" : "plan",
    "fieldExtractor" : "LogicalPlanOptionQueryExtractor"
  } ]
}, {
  "classname" : "org.apache.spark.sql.execution.command.CreateDataSourceTableAsSelectCommand",
  "tableDescs" : [ {
    "fieldName" : "table",
    "fieldExtractor" : "CatalogTableTableExtractor",
    "columnDesc" : null,
    "actionTypeDesc" : null,
    "tableTypeDesc" : null,
    "catalogDesc" : null,
    "isInput" : false,
    "setCurrentDatabaseIfMissing" : false
  } ],
  "opType" : "CREATETABLE_AS_SELECT",
  "queryDescs" : [ {
    "fieldName" : "query",
    "fieldExtractor" : "LogicalPlanQueryExtractor"
  } ]
}, {
  "classname" : "org.apache.spark.sql.execution.command.CreateDataSourceTableCommand",
  "tableDescs" : [ {
    "fieldName" : "table",
    "fieldExtractor" : "CatalogTableTableExtractor",
    "columnDesc" : null,
    "actionTypeDesc" : null,
    "tableTypeDesc" : null,
    "catalogDesc" : null,
    "isInput" : false,
    "setCurrentDatabaseIfMissing" : false
  } ],
  "opType" : "CREATETABLE",
  "queryDescs" : [ ]
}, {
  "classname" : "org.apache.spark.sql.execution.command.CreateTableCommand",
  "tableDescs" : [ {
    "fieldName" : "table",
    "fieldExtractor" : "CatalogTableTableExtractor",
    "columnDesc" : null,
    "actionTypeDesc" : null,
    "tableTypeDesc" : null,
    "catalogDesc" : null,
    "isInput" : false,
    "setCurrentDatabaseIfMissing" : false
  } ],
  "opType" : "CREATETABLE",
  "queryDescs" : [ ]
}, {
  "classname" : "org.apache.spark.sql.execution.command.CreateTableLikeCommand",
  "tableDescs" : [ {
    "fieldName" : "targetTable",
    "fieldExtractor" : "TableIdentifierTableExtractor",
    "columnDesc" : null,
    "actionTypeDesc" : null,
    "tableTypeDesc" : null,
    "catalogDesc" : null,
    "isInput" : false,
    "setCurrentDatabaseIfMissing" : true
  }, {
    "fieldName" : "sourceTable",
    "fieldExtractor" : "TableIdentifierTableExtractor",
    "columnDesc" : null,
    "actionTypeDesc" : null,
    "tableTypeDesc" : null,
    "catalogDesc" : null,
    "isInput" : true,
    "setCurrentDatabaseIfMissing" : true
  } ],
  "opType" : "CREATETABLE",
  "queryDescs" : [ ]
}, {
  "classname" : "org.apache.spark.sql.execution.command.CreateViewCommand",
  "tableDescs" : [ {
    "fieldName" : "name",
    "fieldExtractor" : "TableIdentifierTableExtractor",
    "columnDesc" : null,
    "actionTypeDesc" : null,
    "tableTypeDesc" : {
      "fieldName" : "viewType",
      "fieldExtractor" : "ViewTypeTableTypeExtractor",
      "skipTypes" : [ "TEMP_VIEW", "GLOBAL_TEMP_VIEW" ]
    },
    "catalogDesc" : null,
    "isInput" : false,
    "setCurrentDatabaseIfMissing" : false
  } ],
  "opType" : "CREATEVIEW",
  "queryDescs" : [ {
    "fieldName" : "plan",
    "fieldExtractor" : "LogicalPlanQueryExtractor"
  }, {
    "fieldName" : "child",
    "fieldExtractor" : "LogicalPlanQueryExtractor"
  } ]
}, {
  "classname" : "org.apache.spark.sql.execution.command.DescribeColumnCommand",
  "tableDescs" : [ {
    "fieldName" : "table",
    "fieldExtractor" : "TableIdentifierTableExtractor",
    "columnDesc" : {
      "fieldName" : "colNameParts",
      "fieldExtractor" : "StringSeqLastColumnExtractor"
    },
    "actionTypeDesc" : null,
    "tableTypeDesc" : null,
    "catalogDesc" : null,
    "isInput" : true,
    "setCurrentDatabaseIfMissing" : false
  } ],
  "opType" : "DESCTABLE",
  "queryDescs" : [ ]
}, {
  "classname" : "org.apache.spark.sql.execution.command.DescribeTableCommand",
  "tableDescs" : [ {
    "fieldName" : "table",
    "fieldExtractor" : "TableIdentifierTableExtractor",
    "columnDesc" : {
      "fieldName" : "partitionSpec",
      "fieldExtractor" : "PartitionColumnExtractor"
    },
    "actionTypeDesc" : null,
    "tableTypeDesc" : null,
    "catalogDesc" : null,
    "isInput" : true,
    "setCurrentDatabaseIfMissing" : true
  } ],
  "opType" : "DESCTABLE",
  "queryDescs" : [ ]
}, {
  "classname" : "org.apache.spark.sql.execution.command.DropTableCommand",
  "tableDescs" : [ {
    "fieldName" : "tableName",
    "fieldExtractor" : "TableIdentifierTableExtractor",
    "columnDesc" : null,
    "actionTypeDesc" : null,
    "tableTypeDesc" : {
      "fieldName" : "tableName",
      "fieldExtractor" : "TableIdentifierTableTypeExtractor",
      "skipTypes" : [ "TEMP_VIEW" ]
    },
    "catalogDesc" : null,
    "isInput" : false,
    "setCurrentDatabaseIfMissing" : false
  } ],
  "opType" : "DROPTABLE",
  "queryDescs" : [ ]
}, {
  "classname" : "org.apache.spark.sql.execution.command.InsertIntoDataSourceDirCommand",
  "tableDescs" : [ ],
  "opType" : "QUERY",
  "queryDescs" : [ {
    "fieldName" : "query",
    "fieldExtractor" : "LogicalPlanQueryExtractor"
  } ]
}, {
  "classname" : "org.apache.spark.sql.execution.command.LoadDataCommand",
  "tableDescs" : [ {
    "fieldName" : "table",
    "fieldExtractor" : "TableIdentifierTableExtractor",
    "columnDesc" : {
      "fieldName" : "partition",
      "fieldExtractor" : "PartitionOptionColumnExtractor"
    },
    "actionTypeDesc" : {
      "fieldName" : "isOverwrite",
      "fieldExtractor" : "OverwriteOrInsertActionTypeExtractor",
      "actionType" : null
    },
    "tableTypeDesc" : null,
    "catalogDesc" : null,
    "isInput" : false,
    "setCurrentDatabaseIfMissing" : false
  } ],
  "opType" : "LOAD",
  "queryDescs" : [ ]
}, {
  "classname" : "org.apache.spark.sql.execution.command.RefreshTableCommand",
  "tableDescs" : [ {
    "fieldName" : "tableIdent",
    "fieldExtractor" : "TableIdentifierTableExtractor",
    "columnDesc" : null,
    "actionTypeDesc" : null,
    "tableTypeDesc" : null,
    "catalogDesc" : null,
    "isInput" : true,
    "setCurrentDatabaseIfMissing" : false
  } ],
  "opType" : "QUERY",
  "queryDescs" : [ ]
}, {
  "classname" : "org.apache.spark.sql.execution.command.RepairTableCommand",
  "tableDescs" : [ {
    "fieldName" : "tableName",
    "fieldExtractor" : "TableIdentifierTableExtractor",
    "columnDesc" : null,
    "actionTypeDesc" : null,
    "tableTypeDesc" : null,
    "catalogDesc" : null,
    "isInput" : false,
    "setCurrentDatabaseIfMissing" : false
  } ],
  "opType" : "MSCK",
  "queryDescs" : [ ]
}, {
  "classname" : "org.apache.spark.sql.execution.command.ShowColumnsCommand",
  "tableDescs" : [ {
    "fieldName" : "tableName",
    "fieldExtractor" : "TableIdentifierTableExtractor",
    "columnDesc" : null,
    "actionTypeDesc" : null,
    "tableTypeDesc" : null,
    "catalogDesc" : null,
    "isInput" : true,
    "setCurrentDatabaseIfMissing" : false
  } ],
  "opType" : "SHOWCOLUMNS",
  "queryDescs" : [ ]
}, {
  "classname" : "org.apache.spark.sql.execution.command.ShowCreateTableAsSerdeCommand",
  "tableDescs" : [ {
    "fieldName" : "table",
    "fieldExtractor" : "TableIdentifierTableExtractor",
    "columnDesc" : null,
    "actionTypeDesc" : null,
    "tableTypeDesc" : null,
    "catalogDesc" : null,
    "isInput" : true,
    "setCurrentDatabaseIfMissing" : false
  } ],
  "opType" : "SHOW_CREATETABLE",
  "queryDescs" : [ ]
}, {
  "classname" : "org.apache.spark.sql.execution.command.ShowCreateTableCommand",
  "tableDescs" : [ {
    "fieldName" : "table",
    "fieldExtractor" : "TableIdentifierTableExtractor",
    "columnDesc" : null,
    "actionTypeDesc" : null,
    "tableTypeDesc" : null,
    "catalogDesc" : null,
    "isInput" : true,
    "setCurrentDatabaseIfMissing" : false
  } ],
  "opType" : "SHOW_CREATETABLE",
  "queryDescs" : [ ]
}, {
  "classname" : "org.apache.spark.sql.execution.command.ShowPartitionsCommand",
  "tableDescs" : [ {
    "fieldName" : "tableName",
    "fieldExtractor" : "TableIdentifierTableExtractor",
    "columnDesc" : {
      "fieldName" : "spec",
      "fieldExtractor" : "PartitionOptionColumnExtractor"
    },
    "actionTypeDesc" : null,
    "tableTypeDesc" : null,
    "catalogDesc" : null,
    "isInput" : true,
    "setCurrentDatabaseIfMissing" : false
  } ],
  "opType" : "SHOWPARTITIONS",
  "queryDescs" : [ ]
}, {
  "classname" : "org.apache.spark.sql.execution.command.ShowTablePropertiesCommand",
  "tableDescs" : [ {
    "fieldName" : "table",
    "fieldExtractor" : "TableIdentifierTableExtractor",
    "columnDesc" : null,
    "actionTypeDesc" : null,
    "tableTypeDesc" : null,
    "catalogDesc" : null,
    "isInput" : true,
    "setCurrentDatabaseIfMissing" : false
  } ],
  "opType" : "SHOW_TBLPROPERTIES",
  "queryDescs" : [ ]
}, {
  "classname" : "org.apache.spark.sql.execution.command.TruncateTableCommand",
  "tableDescs" : [ {
    "fieldName" : "tableName",
    "fieldExtractor" : "TableIdentifierTableExtractor",
    "columnDesc" : {
      "fieldName" : "partitionSpec",
      "fieldExtractor" : "PartitionOptionColumnExtractor"
    },
    "actionTypeDesc" : null,
    "tableTypeDesc" : null,
    "catalogDesc" : null,
    "isInput" : false,
    "setCurrentDatabaseIfMissing" : false
  } ],
  "opType" : "TRUNCATETABLE",
  "queryDescs" : [ ]
}, {
  "classname" : "org.apache.spark.sql.execution.datasources.CreateTable",
  "tableDescs" : [ {
    "fieldName" : "tableDesc",
    "fieldExtractor" : "CatalogTableTableExtractor",
    "columnDesc" : null,
    "actionTypeDesc" : null,
    "tableTypeDesc" : null,
    "catalogDesc" : null,
    "isInput" : false,
    "setCurrentDatabaseIfMissing" : false
  } ],
  "opType" : "CREATETABLE",
  "queryDescs" : [ {
    "fieldName" : "query",
    "fieldExtractor" : "LogicalPlanOptionQueryExtractor"
  } ]
}, {
  "classname" : "org.apache.spark.sql.execution.datasources.CreateTempViewUsing",
  "tableDescs" : [ ],
  "opType" : "CREATEVIEW",
  "queryDescs" : [ ]
}, {
  "classname" : "org.apache.spark.sql.execution.datasources.InsertIntoDataSourceCommand",
  "tableDescs" : [ {
    "fieldName" : "logicalRelation",
    "fieldExtractor" : "LogicalRelationTableExtractor",
    "columnDesc" : null,
    "actionTypeDesc" : {
      "fieldName" : "overwrite",
      "fieldExtractor" : "OverwriteOrInsertActionTypeExtractor",
      "actionType" : null
    },
    "tableTypeDesc" : null,
    "catalogDesc" : null,
    "isInput" : false,
    "setCurrentDatabaseIfMissing" : false
  } ],
  "opType" : "QUERY",
  "queryDescs" : [ {
    "fieldName" : "query",
    "fieldExtractor" : "LogicalPlanQueryExtractor"
  } ]
}, {
  "classname" : "org.apache.spark.sql.execution.datasources.InsertIntoHadoopFsRelationCommand",
  "tableDescs" : [ {
    "fieldName" : "catalogTable",
    "fieldExtractor" : "CatalogTableOptionTableExtractor",
    "columnDesc" : {
      "fieldName" : "outputColumnNames",
      "fieldExtractor" : "StringSeqColumnExtractor"
    },
    "actionTypeDesc" : {
      "fieldName" : "mode",
      "fieldExtractor" : "SaveModeActionTypeExtractor",
      "actionType" : null
    },
    "tableTypeDesc" : null,
    "catalogDesc" : null,
    "isInput" : false,
    "setCurrentDatabaseIfMissing" : false
  } ],
  "opType" : "QUERY",
  "queryDescs" : [ {
    "fieldName" : "query",
    "fieldExtractor" : "LogicalPlanQueryExtractor"
  } ]
}, {
<<<<<<< HEAD
=======
  "classname" : "org.apache.spark.sql.hive.execution.InsertIntoHiveDirCommand",
  "tableDescs" : [ ],
  "opType" : "QUERY",
  "queryDescs" : [ {
    "fieldName" : "query",
    "fieldExtractor" : "LogicalPlanQueryExtractor"
  } ]
}, {
>>>>>>> db46b5b3
  "classname" : "org.apache.spark.sql.execution.datasources.RefreshTable",
  "tableDescs" : [ {
    "fieldName" : "tableIdent",
    "fieldExtractor" : "TableIdentifierTableExtractor",
    "columnDesc" : null,
    "actionTypeDesc" : null,
    "tableTypeDesc" : null,
    "catalogDesc" : null,
    "isInput" : true,
    "setCurrentDatabaseIfMissing" : false
  } ],
  "opType" : "QUERY",
  "queryDescs" : [ ]
}, {
  "classname" : "org.apache.spark.sql.execution.datasources.SaveIntoDataSourceCommand",
  "tableDescs" : [ ],
  "opType" : "QUERY",
  "queryDescs" : [ {
    "fieldName" : "query",
    "fieldExtractor" : "LogicalPlanQueryExtractor"
  } ]
}, {
  "classname" : "org.apache.spark.sql.hive.execution.CreateHiveTableAsSelectCommand",
  "tableDescs" : [ {
    "fieldName" : "tableDesc",
    "fieldExtractor" : "CatalogTableTableExtractor",
    "columnDesc" : {
      "fieldName" : "outputColumnNames",
      "fieldExtractor" : "StringSeqColumnExtractor"
    },
    "actionTypeDesc" : null,
    "tableTypeDesc" : null,
    "catalogDesc" : null,
    "isInput" : false,
    "setCurrentDatabaseIfMissing" : false
  } ],
  "opType" : "CREATETABLE_AS_SELECT",
  "queryDescs" : [ {
    "fieldName" : "query",
    "fieldExtractor" : "LogicalPlanQueryExtractor"
  } ]
}, {
  "classname" : "org.apache.spark.sql.hive.execution.InsertIntoHiveDirCommand",
  "tableDescs" : [ ],
  "opType" : "QUERY",
  "queryDescs" : [ {
    "fieldName" : "query",
    "fieldExtractor" : "LogicalPlanQueryExtractor"
  } ]
}, {
  "classname" : "org.apache.spark.sql.hive.execution.InsertIntoHiveTable",
  "tableDescs" : [ {
    "fieldName" : "table",
    "fieldExtractor" : "CatalogTableTableExtractor",
    "columnDesc" : {
      "fieldName" : "outputColumnNames",
      "fieldExtractor" : "StringSeqColumnExtractor"
    },
    "actionTypeDesc" : {
      "fieldName" : "overwrite",
      "fieldExtractor" : "OverwriteOrInsertActionTypeExtractor",
      "actionType" : null
    },
    "tableTypeDesc" : null,
    "catalogDesc" : null,
    "isInput" : false,
    "setCurrentDatabaseIfMissing" : false
  } ],
  "opType" : "QUERY",
  "queryDescs" : [ {
    "fieldName" : "query",
    "fieldExtractor" : "LogicalPlanQueryExtractor"
  } ]
}, {
  "classname" : "org.apache.spark.sql.hive.execution.OptimizedCreateHiveTableAsSelectCommand",
  "tableDescs" : [ {
    "fieldName" : "tableDesc",
    "fieldExtractor" : "CatalogTableTableExtractor",
    "columnDesc" : {
      "fieldName" : "outputColumnNames",
      "fieldExtractor" : "StringSeqColumnExtractor"
    },
    "actionTypeDesc" : null,
    "tableTypeDesc" : null,
    "catalogDesc" : null,
    "isInput" : false,
    "setCurrentDatabaseIfMissing" : false
  } ],
  "opType" : "CREATETABLE_AS_SELECT",
  "queryDescs" : [ {
    "fieldName" : "query",
    "fieldExtractor" : "LogicalPlanQueryExtractor"
  } ]
} ]<|MERGE_RESOLUTION|>--- conflicted
+++ resolved
@@ -1244,8 +1244,6 @@
     "fieldExtractor" : "LogicalPlanQueryExtractor"
   } ]
 }, {
-<<<<<<< HEAD
-=======
   "classname" : "org.apache.spark.sql.hive.execution.InsertIntoHiveDirCommand",
   "tableDescs" : [ ],
   "opType" : "QUERY",
@@ -1254,7 +1252,6 @@
     "fieldExtractor" : "LogicalPlanQueryExtractor"
   } ]
 }, {
->>>>>>> db46b5b3
   "classname" : "org.apache.spark.sql.execution.datasources.RefreshTable",
   "tableDescs" : [ {
     "fieldName" : "tableIdent",
@@ -1292,14 +1289,6 @@
     "setCurrentDatabaseIfMissing" : false
   } ],
   "opType" : "CREATETABLE_AS_SELECT",
-  "queryDescs" : [ {
-    "fieldName" : "query",
-    "fieldExtractor" : "LogicalPlanQueryExtractor"
-  } ]
-}, {
-  "classname" : "org.apache.spark.sql.hive.execution.InsertIntoHiveDirCommand",
-  "tableDescs" : [ ],
-  "opType" : "QUERY",
   "queryDescs" : [ {
     "fieldName" : "query",
     "fieldExtractor" : "LogicalPlanQueryExtractor"
