/*
 * Licensed to the Apache Software Foundation (ASF) under one or more
 * contributor license agreements.  See the NOTICE file distributed with
 * this work for additional information regarding copyright ownership.
 * The ASF licenses this file to You under the Apache License, Version 2.0
 * (the "License"); you may not use this file except in compliance with
 * the License.  You may obtain a copy of the License at
 *
 *    http://www.apache.org/licenses/LICENSE-2.0
 *
 * Unless required by applicable law or agreed to in writing, software
 * distributed under the License is distributed on an "AS IS" BASIS,
 * WITHOUT WARRANTIES OR CONDITIONS OF ANY KIND, either express or implied.
 * See the License for the specific language governing permissions and
 * limitations under the License.
 */

package org.apache.kyuubi.plugin.spark.authz.ranger

import org.apache.spark.sql.SparkSession
import org.apache.spark.sql.catalyst.plans.logical.LogicalPlan
import org.apache.spark.sql.catalyst.rules.Rule
import org.apache.spark.sql.catalyst.trees.TreeNodeTag

import org.apache.kyuubi.plugin.spark.authz._
import org.apache.kyuubi.plugin.spark.authz.ranger.RuleAuthorization.KYUUBI_AUTHZ_TAG

class RuleAuthorization(spark: SparkSession) extends Rule[LogicalPlan] {
  override def apply(plan: LogicalPlan): LogicalPlan = plan match {
    case p if !plan.getTagValue(KYUUBI_AUTHZ_TAG).contains(true) =>
      RuleAuthorization.checkPrivileges(spark, p)
      p.setTagValue(KYUUBI_AUTHZ_TAG, true)
      p
    case p => p // do nothing if checked privileges already.
  }
}

object RuleAuthorization extends RuleAuthorizationProvider {

  val KYUUBI_AUTHZ_TAG = TreeNodeTag[Boolean]("__KYUUBI_AUTHZ_TAG")

  override val privilegeBuilder
      : (LogicalPlan, SparkSession) => (Seq[PrivilegeObject], Seq[PrivilegeObject]) =
    PrivilegesBuilder.build

<<<<<<< HEAD
=======
    addAccessRequest(inputs, isInput = true)
    addAccessRequest(outputs, isInput = false)

    val requestArrays = requests.map { request =>
      val resource = request.getResource.asInstanceOf[AccessResource]
      resource.objectType match {
        case ObjectType.COLUMN if resource.getColumns.nonEmpty =>
          resource.getColumns.map { col =>
            val cr =
              AccessResource(
                COLUMN,
                resource.getDatabase,
                resource.getTable,
                col,
                Option(resource.getOwnerUser))
            AccessRequest(cr, ugi, opType, request.accessType).asInstanceOf[RangerAccessRequest]
          }
        case _ => Seq(request)
      }
    }

    if (authorizeInSingleCall) {
      verify(requestArrays.flatten, auditHandler)
    } else {
      requestArrays.flatten.foreach { req =>
        verify(Seq(req), auditHandler)
      }
    }
  }
>>>>>>> be82aca2
}<|MERGE_RESOLUTION|>--- conflicted
+++ resolved
@@ -17,14 +17,19 @@
 
 package org.apache.kyuubi.plugin.spark.authz.ranger
 
+import scala.collection.mutable.ArrayBuffer
+
+import org.apache.ranger.plugin.policyengine.RangerAccessRequest
 import org.apache.spark.sql.SparkSession
 import org.apache.spark.sql.catalyst.plans.logical.LogicalPlan
 import org.apache.spark.sql.catalyst.rules.Rule
 import org.apache.spark.sql.catalyst.trees.TreeNodeTag
 
 import org.apache.kyuubi.plugin.spark.authz._
+import org.apache.kyuubi.plugin.spark.authz.ObjectType._
 import org.apache.kyuubi.plugin.spark.authz.ranger.RuleAuthorization.KYUUBI_AUTHZ_TAG
-
+import org.apache.kyuubi.plugin.spark.authz.ranger.SparkRangerAdminPlugin._
+import org.apache.kyuubi.plugin.spark.authz.util.AuthZUtils._;
 class RuleAuthorization(spark: SparkSession) extends Rule[LogicalPlan] {
   override def apply(plan: LogicalPlan): LogicalPlan = plan match {
     case p if !plan.getTagValue(KYUUBI_AUTHZ_TAG).contains(true) =>
@@ -35,16 +40,32 @@
   }
 }
 
-object RuleAuthorization extends RuleAuthorizationProvider {
+object RuleAuthorization {
 
   val KYUUBI_AUTHZ_TAG = TreeNodeTag[Boolean]("__KYUUBI_AUTHZ_TAG")
 
-  override val privilegeBuilder
-      : (LogicalPlan, SparkSession) => (Seq[PrivilegeObject], Seq[PrivilegeObject]) =
-    PrivilegesBuilder.build
+  def checkPrivileges(spark: SparkSession, plan: LogicalPlan): Unit = {
+    val auditHandler = new SparkRangerAuditHandler
+    val ugi = getAuthzUgi(spark.sparkContext)
+    val opType = OperationType(plan.nodeName)
+    val (inputs, outputs) = PrivilegesBuilder.build(plan, spark)
+    val requests = new ArrayBuffer[AccessRequest]()
+    if (inputs.isEmpty && opType == OperationType.SHOWDATABASES) {
+      val resource = AccessResource(DATABASE, null)
+      requests += AccessRequest(resource, ugi, opType, AccessType.USE)
+    }
 
-<<<<<<< HEAD
-=======
+    def addAccessRequest(objects: Seq[PrivilegeObject], isInput: Boolean): Unit = {
+      objects.foreach { obj =>
+        val resource = AccessResource(obj, opType)
+        val accessType = ranger.AccessType(obj, opType, isInput)
+        if (accessType != AccessType.NONE && !requests.exists(o =>
+            o.accessType == accessType && o.getResource == resource)) {
+          requests += AccessRequest(resource, ugi, opType, accessType)
+        }
+      }
+    }
+
     addAccessRequest(inputs, isInput = true)
     addAccessRequest(outputs, isInput = false)
 
@@ -74,5 +95,4 @@
       }
     }
   }
->>>>>>> be82aca2
 }